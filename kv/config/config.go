package config

import (
	"fmt"
	"os"
	"time"

	"github.com/pingcap-incubator/tinykv/log"
)

type Config struct {
	StoreAddr     string
	Raft          bool
	SchedulerAddr string
	LogLevel      string

	DBPath string // Directory to store the data in. Should exist and be writable.

	// raft_base_tick_interval is a base tick interval (ms).
	RaftBaseTickInterval     time.Duration
	RaftHeartbeatTicks       int
	RaftElectionTimeoutTicks int

	// Interval to gc unnecessary raft log (ms).
	RaftLogGCTickInterval time.Duration
	// When entry count exceed this value, gc will be forced trigger.
	RaftLogGcCountLimit uint64

	// Interval (ms) to check region whether need to be split or not.
	SplitRegionCheckTickInterval time.Duration
	// delay time before deleting a stale peer
	SchedulerHeartbeatTickInterval      time.Duration
	SchedulerStoreHeartbeatTickInterval time.Duration

	// When region [a,e) size meets regionMaxSize, it will be split into
	// several regions [a,b), [b,c), [c,d), [d,e). And the size of [a,b),
	// [b,c), [c,d) will be regionSplitSize (maybe a little larger).
	RegionMaxSize   uint64
	RegionSplitSize uint64
}

func (c *Config) Validate() error {
	if c.RaftHeartbeatTicks == 0 {
		return fmt.Errorf("heartbeat tick must greater than 0")
	}

	if c.RaftElectionTimeoutTicks != 10 {
		log.Warnf("Election timeout ticks needs to be same across all the cluster, " +
			"otherwise it may lead to inconsistency.")
	}

	if c.RaftElectionTimeoutTicks <= c.RaftHeartbeatTicks {
		return fmt.Errorf("election tick must be greater than heartbeat tick.")
	}

	return nil
}

const (
	KB uint64 = 1024
	MB uint64 = 1024 * 1024
)

func getLogLevel() (logLevel string) {
	logLevel = "info"
	if l := os.Getenv("LOG_LEVEL"); len(l) != 0 {
		logLevel = l
	}
	return
}

func NewDefaultConfig() *Config {
	return &Config{
		SchedulerAddr:            "127.0.0.1:2379",
		StoreAddr:                "127.0.0.1:20160",
<<<<<<< HEAD
		LogLevel:                 "info",
=======
		LogLevel:                 getLogLevel(),
>>>>>>> b959afd0
		Raft:                     true,
		RaftBaseTickInterval:     1 * time.Second,
		RaftHeartbeatTicks:       2,
		RaftElectionTimeoutTicks: 10,
		RaftLogGCTickInterval:    10 * time.Second,
		// Assume the average size of entries is 1k.
		RaftLogGcCountLimit:                 128000,
		SplitRegionCheckTickInterval:        10 * time.Second,
		SchedulerHeartbeatTickInterval:      10 * time.Second,
		SchedulerStoreHeartbeatTickInterval: 10 * time.Second,
		RegionMaxSize:                       144 * MB,
		RegionSplitSize:                     96 * MB,
		DBPath:                              "/tmp/badger",
	}
}

func NewTestConfig() *Config {
	return &Config{
<<<<<<< HEAD
		LogLevel:                 "info",
=======
		LogLevel:                 getLogLevel(),
>>>>>>> b959afd0
		Raft:                     true,
		RaftBaseTickInterval:     50 * time.Millisecond,
		RaftHeartbeatTicks:       2,
		RaftElectionTimeoutTicks: 10,
		RaftLogGCTickInterval:    50 * time.Millisecond,
		// Assume the average size of entries is 1k.
		RaftLogGcCountLimit:                 128000,
		SplitRegionCheckTickInterval:        100 * time.Millisecond,
		SchedulerHeartbeatTickInterval:      100 * time.Millisecond,
		SchedulerStoreHeartbeatTickInterval: 500 * time.Millisecond,
		RegionMaxSize:                       144 * MB,
		RegionSplitSize:                     96 * MB,
		DBPath:                              "/tmp/badger",
	}
}<|MERGE_RESOLUTION|>--- conflicted
+++ resolved
@@ -73,11 +73,7 @@
 	return &Config{
 		SchedulerAddr:            "127.0.0.1:2379",
 		StoreAddr:                "127.0.0.1:20160",
-<<<<<<< HEAD
-		LogLevel:                 "info",
-=======
 		LogLevel:                 getLogLevel(),
->>>>>>> b959afd0
 		Raft:                     true,
 		RaftBaseTickInterval:     1 * time.Second,
 		RaftHeartbeatTicks:       2,
@@ -96,11 +92,7 @@
 
 func NewTestConfig() *Config {
 	return &Config{
-<<<<<<< HEAD
-		LogLevel:                 "info",
-=======
 		LogLevel:                 getLogLevel(),
->>>>>>> b959afd0
 		Raft:                     true,
 		RaftBaseTickInterval:     50 * time.Millisecond,
 		RaftHeartbeatTicks:       2,
