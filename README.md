--- conflicted
+++ resolved
@@ -1,85 +1,9 @@
 # The TinyKV Course
-<<<<<<< HEAD
-
-This is a series of projects on a key-value storage system built with the Raft consensus algorithm. These projects are inspired by the famous [MIT 6.824](http://nil.csail.mit.edu/6.824/2018/index.html) course, but aim to be closer to industry implementations. The whole course is pruned from [TiKV](https://github.com/tikv/tikv) and re-written in Go. After completing this course, you will have the knowledge to implement a horizontal scalable, high available, key-value storage service with distributed transaction support and a better understanding of TiKV implementation.
-
-The whole project is a skeleton code for a kv server and a scheduler server at initial, and you need to finish the core logic step by step:
-
-- Project1: build a standalone key-value server
-- Project2: build a high available key-value server with Raft
-- Project3: support multi Raft group and balance scheduling on top of Project2
-- Project4: support distributed transaction on top of Project3
-=======
 
 The TinyKV course builds a key-value storage system with the Raft consensus algorithm. It is inspired by [MIT 6.824](https://pdos.csail.mit.edu/6.824/) and [TiKV Project](https://github.com/tikv/tikv).
->>>>>>> b959afd0
 
 After completing this course, you will have the knowledge to implement a horizontally scalable, highly available, key-value storage service with distributed transaction support. Also, you will have a better understanding of TiKV architecture and implementation.
 
-<<<<<<< HEAD
-## Course
-
-Here is a [reading list](doc/reading_list.md) for the knowledge of distributed storage system. Though not all of them are highly related with this course, it can help you construct the knowledge system in this field.
-
-Also, you’d better read the overview design of TiKV and PD to get a general impression on what you will build:
-
-- TiKV
-  - <https://pingcap.com/blog-cn/tidb-internal-1/> (Chinese Version)
-  - <https://pingcap.com/blog/2017-07-11-tidbinternal1/> (English Version)
-- PD
-  - <https://pingcap.com/blog-cn/tidb-internal-3/> (Chinese Version)
-  - <https://pingcap.com/blog/2017-07-20-tidbinternal3/> (English Version)
-
-### Getting started
-
-First, please clone the repository with git to get the source code of the project.
-
-``` bash
-git clone https://github.com/pingcap-incubator/tinykv.git
-```
-
-Then make sure you have installed [go](https://golang.org/doc/install) >= 1.13 toolchains. You should also have installed `make`.
-Now you can run `make` to check that everything is working as expected. You should see it runs successfully.
-
-### Overview of the code
-
-![overview](doc/imgs/overview.png)
-
-Same as the architecture of TiDB + TiKV + PD that separates the storage and computation, TinyKV only focuses on the storage layer of a distributed database system. If you are also interested in SQL layer, see [TinySQL](https://github.com/pingcap-incubator/tinysql). Besides that, there is a component called TinyScheduler as a center control of the whole TinyKV cluster, which collects information from the heartbeats of TinyKV. After that, the TinyScheduler can generate some scheduling tasks and distribute them to the TinyKV instances. All of them are communicated by RPC.
-
-The whole project is organized into the following directories:
-
-- `kv`: implementation of the TinyKV key/value store.
-- `proto`: all communication between nodes and processes uses Protocol Buffers over gRPC. This package contains the protocol definitions used by TinyKV, and generated Go code for using them.
-- `raft`: implementation of the Raft distributed consensus algorithm, used in TinyKV.
-- `scheduler`: implementation of the TinyScheduler which is responsible for managing TinyKV nodes and for generating timestamps.
-- `log`: log utility to output log base	on level.
-
-### Course material
-
-Please follow the course material to learn the background knowledge and finish code step by step.
-
-- [Project1 - StandaloneKV](doc/project1-StandaloneKV.md)
-- [Project2 - RaftKV](doc/project2-RaftKV.md)
-- [Project3 - MultiRaftKV](doc/project3-MultiRaftKV.md)
-- [Project4 - Transaction](doc/project4-Transaction.md)
-
-## Deploy a cluster
-
-After you finished the whole implementation, it's runnable now. You can try TinyKV by deploying a real cluster, and interact with it through TinySQL.
-
-### Build
-
-```
-make
-```
-
-It builds the binary of `tinykv-server` and `tinyscheduler-server` to `bin` dir.
-
-### Run
-
-Put the binary of `tinyscheduler-server`, `tinykv-server` and `tinysql-server` into a single dir.
-=======
 ## Course Architecture
 
 The whole project is a skeleton code for a key-value server and a scheduler server at the beginning - you need to finish the core logic step by step:
@@ -101,7 +25,6 @@
   * Implement handlers of `KvScan`, `KvCheckTxnStatus`, `KvBatchRollback`, and `KvResolveLock` requests.
 
 ## Code Structure
->>>>>>> b959afd0
 
 ![overview](doc/imgs/overview.png)
 
@@ -163,26 +86,13 @@
 ./tinysql-server --store=tikv --path="127.0.0.1:2379"
 ```
 
-<<<<<<< HEAD
-```
-./tinykv-server -path=data
-```
-=======
 Now you can connect to the database with an official MySQL client:
->>>>>>> b959afd0
 
 ```bash
 mysql -u root -h 127.0.0.1 -P 4000
 ```
 ## Autograding and certification
 
-<<<<<<< HEAD
-### Play
-
-```
-mysql -u root -h 127.0.0.1 -P 4000
-```
-=======
 Since Jun 2022, we start using [github classroom](https://github.com/talent-plan/tinysql/blob/course/classroom.md) to accept labs and provide autograding timely. The github classroom invitation is https://classroom.github.com/a/cdlNNrFU. The discussion Wechat/Slack group and the certification after you pass the class is provided in the [tinyKV learning class](https://talentplan.edu.pingcap.com/catalog/info/id:263)
 
 
@@ -196,5 +106,4 @@
 
 ## Contributing
 
-Any feedback and contribution is greatly appreciated. Please see [issues](https://github.com/tidb-incubator/tinykv/issues) if you want to join in the development.
->>>>>>> b959afd0
+Any feedback and contribution is greatly appreciated. Please see [issues](https://github.com/tidb-incubator/tinykv/issues) if you want to join in the development.